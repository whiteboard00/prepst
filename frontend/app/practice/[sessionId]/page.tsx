--- conflicted
+++ resolved
@@ -11,23 +11,11 @@
 import { NavigationControls } from "@/components/practice/NavigationControls";
 import { QuestionListSidebar } from "@/components/practice/QuestionListSidebar";
 import { TimerModal } from "@/components/practice/TimerModal";
+import { ConfidenceRating } from "@/components/practice/ConfidenceRating";
 import { usePracticeSession } from "@/hooks/usePracticeSession";
 import { useTimer } from "@/hooks/useTimer";
 import { useQuestionNavigation } from "@/hooks/useQuestionNavigation";
 import "./practice-session.css";
-<<<<<<< HEAD
-import {
-  SessionQuestion,
-  SessionQuestionsResponse,
-  SubmitAnswerResponse,
-  AnswerState,
-  AIFeedbackContent,
-} from "@/lib/types";
-import { api } from "@/lib/api";
-import { AIFeedbackDisplay } from "@/components/practice/AIFeedbackDisplay";
-import { ConfidenceRating } from "@/components/practice/ConfidenceRating";
-=======
->>>>>>> d16dbcfd
 
 function PracticeSessionContent() {
   const params = useParams();
@@ -48,6 +36,8 @@
     handleSubmit: sessionHandleSubmit,
     handleGetFeedback,
     clearAiFeedback,
+    resetQuestionTimer,
+    getTimeSpent,
   } = usePracticeSession(sessionId);
 
   const timer = useTimer(sessionId);
@@ -66,102 +56,9 @@
 
   // Local UI state
   const [showQuestionList, setShowQuestionList] = useState(false);
-
-<<<<<<< HEAD
-  // AI Feedback state
-  const [aiFeedback, setAiFeedback] = useState<AIFeedbackContent | null>(null);
-  const [loadingFeedback, setLoadingFeedback] = useState(false);
-
-  // Confidence and timing tracking
-  const [questionStartTime, setQuestionStartTime] = useState<number>(
-    Date.now()
-  );
   const [showConfidenceModal, setShowConfidenceModal] = useState(false);
-  const [pendingAnswerSubmission, setPendingAnswerSubmission] = useState<{
-    timeSpent: number;
-  } | null>(null);
-
-  // localStorage key for this session's timer
-  const timerStorageKey = `timer-state-${sessionId}`;
-
-  const currentQuestion = questions[currentIndex];
-  const currentAnswer = currentQuestion
-    ? answers[currentQuestion.question.id]
-    : null;
-
-  const loadSession = useCallback(async () => {
-    try {
-      setIsLoading(true);
-      setError(null);
-
-      const {
-        data: { session },
-      } = await supabase.auth.getSession();
-      if (!session?.access_token) throw new Error("Not authenticated");
-
-      const response = await fetch(
-        `${config.apiUrl}/api/practice-sessions/${sessionId}/questions`,
-        {
-          headers: {
-            Authorization: `Bearer ${session.access_token}`,
-            "Content-Type": "application/json",
-          },
-        }
-      );
-
-      if (!response.ok) {
-        throw new Error("Failed to load session");
-      }
-
-      const data: SessionQuestionsResponse = await response.json();
-      const sortedQuestions = data.questions.sort(
-        (a: SessionQuestion, b: SessionQuestion) =>
-          a.display_order - b.display_order
-      );
-
-      setQuestions(sortedQuestions);
-
-      const initialAnswers: Record<string, AnswerState> = {};
-      sortedQuestions.forEach((q: SessionQuestion) => {
-        if (q.status !== "not_started") {
-          const hasUserAnswer = q.user_answer && q.user_answer.length > 0;
-          const correctAnswer = q.question.correct_answer;
-          const correctAnswerArray = Array.isArray(correctAnswer)
-            ? correctAnswer
-            : [String(correctAnswer)];
-
-          initialAnswers[q.question.id] = {
-            userAnswer: q.user_answer || [],
-            status: q.status,
-            isCorrect:
-              hasUserAnswer && q.status === "answered"
-                ? JSON.stringify(q.user_answer?.sort()) ===
-                  JSON.stringify(correctAnswerArray.sort())
-                : undefined,
-          };
-        }
-      });
-      setAnswers(initialAnswers);
-
-      const firstUnanswered = sortedQuestions.findIndex(
-        (q: SessionQuestion) => q.status === "not_started"
-      );
-      setCurrentIndex(firstUnanswered >= 0 ? firstUnanswered : 0);
-    } catch (err) {
-      setError(err instanceof Error ? err.message : "Failed to load session");
-    } finally {
-      setIsLoading(false);
-    }
-  }, [sessionId]);
-
-  useEffect(() => {
-    loadSession();
-  }, [loadSession]);
-
-  // Load timer state from localStorage on mount
-=======
+
   // Load session on mount
->>>>>>> d16dbcfd
   useEffect(() => {
     loadSession().then((firstUnansweredIndex) => {
       if (firstUnansweredIndex !== undefined) {
@@ -170,9 +67,10 @@
     });
   }, [loadSession, setCurrentIndex]);
 
-  // Clear AI feedback when navigating
+  // Clear AI feedback and reset timer when navigating
   const handleNavigation = (navFn: () => void | boolean) => {
     clearAiFeedback();
+    resetQuestionTimer();
     return navFn();
   };
 
@@ -183,133 +81,42 @@
 
   const handleSubmit = async () => {
     if (!currentAnswer || !currentQuestion) return;
-<<<<<<< HEAD
-
-    // Calculate time spent on this question
-    const timeSpent = Math.floor((Date.now() - questionStartTime) / 1000);
-
-    // Store pending submission data and show confidence modal
-    setPendingAnswerSubmission({ timeSpent });
+    // Show confidence modal instead of submitting directly
     setShowConfidenceModal(true);
   };
 
   const handleConfidenceSelected = async (confidenceScore: number) => {
-    if (!currentAnswer || !currentQuestion || !pendingAnswerSubmission) return;
-
-    try {
-      setIsSubmitting(true);
-      setShowConfidenceModal(false);
-
-      const {
-        data: { session },
-      } = await supabase.auth.getSession();
-      if (!session?.access_token) throw new Error("Not authenticated");
-
-      const response = await fetch(
-        `${config.apiUrl}/api/practice-sessions/${sessionId}/questions/${currentQuestion.question.id}`,
-        {
-          method: "PATCH",
-          headers: {
-            Authorization: `Bearer ${session.access_token}`,
-            "Content-Type": "application/json",
-          },
-          body: JSON.stringify({
-            user_answer: currentAnswer.userAnswer,
-            status: "answered",
-            confidence_score: confidenceScore,
-            time_spent_seconds: pendingAnswerSubmission.timeSpent,
-          }),
-        }
-      );
-
-      if (!response.ok) {
-        throw new Error("Failed to submit answer");
-      }
-
-      const result: SubmitAnswerResponse = await response.json();
-
-      setAnswers({
-        ...answers,
-        [currentQuestion.question.id]: {
-          ...currentAnswer,
-          isCorrect: result.is_correct,
-          status: "answered",
-          confidenceScore,
-          timeSpentSeconds: pendingAnswerSubmission.timeSpent,
-        },
-      });
-
-      setPendingAnswerSubmission(null);
-      setShowFeedback(true);
-    } catch (err) {
-      setError(err instanceof Error ? err.message : "Failed to submit answer");
-      setShowConfidenceModal(false);
-    } finally {
-      setIsSubmitting(false);
-=======
+    if (!currentAnswer || !currentQuestion) return;
+
+    setShowConfidenceModal(false);
+    const timeSpent = getTimeSpent();
+
     const isCorrect = await sessionHandleSubmit(
       currentQuestion.question.id,
-      currentAnswer.userAnswer
+      currentAnswer.userAnswer,
+      confidenceScore,
+      timeSpent
     );
+    
     if (isCorrect !== undefined) {
       setShowFeedback(true);
->>>>>>> d16dbcfd
     }
   };
 
   const handleNext = () => {
-<<<<<<< HEAD
-    if (currentIndex < questions.length - 1) {
-      const nextIndex = currentIndex + 1;
-      const nextQuestion = questions[nextIndex];
-
-      const nextAnswer = answers[nextQuestion.question.id];
-      const wasAnswered =
-        nextAnswer &&
-        nextAnswer.status === "answered" &&
-        nextAnswer.isCorrect !== undefined;
-
-      setCurrentIndex(nextIndex);
-      setQuestionStartTime(Date.now()); // Reset timer for new question
-      setAiFeedback(null); // Clear AI feedback when navigating
-      setTimeout(() => {
-        setShowFeedback(wasAnswered);
-      }, 0);
-    } else {
-=======
     const isLastQuestion = handleNavigation(() => navHandleNext());
     if (isLastQuestion) {
->>>>>>> d16dbcfd
       router.push(`/practice/${sessionId}/summary`);
     }
   };
 
   const handlePrevious = () => {
-<<<<<<< HEAD
-    if (currentIndex > 0) {
-      const prevIndex = currentIndex - 1;
-      const prevQuestion = questions[prevIndex];
-
-      const prevAnswer = answers[prevQuestion.question.id];
-      const wasAnswered =
-        prevAnswer &&
-        prevAnswer.status === "answered" &&
-        prevAnswer.isCorrect !== undefined;
-
-      setCurrentIndex(prevIndex);
-      setQuestionStartTime(Date.now()); // Reset timer for new question
-      setAiFeedback(null); // Clear AI feedback when navigating
-      setTimeout(() => {
-        setShowFeedback(wasAnswered);
-      }, 0);
-    }
-=======
     handleNavigation(() => navHandlePrevious());
->>>>>>> d16dbcfd
   };
 
   const handleQuestionNavigation = (questionIndex: number) => {
     clearAiFeedback();
+    resetQuestionTimer();
     navigateToQuestion(questionIndex);
     setShowQuestionList(false);
   };
